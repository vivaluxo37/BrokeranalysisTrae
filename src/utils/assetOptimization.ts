/**
 * Asset optimization utilities for broker resources
 * Handles image loading, fallbacks, and performance optimization
 */

export interface AssetConfig {
  baseUrl: string;
  fallbackImage: string;
  supportedFormats: string[];
  sizes: number[];
}

export interface BrokerAssetPaths {
  square: {
    small: string;
    medium: string;
    large: string;
  };
  horizontal: string;
  favicon: string;
}

/**
 * Default asset configuration
 */
export const ASSET_CONFIG: AssetConfig = {
  baseUrl: '/assets/brokers',
  fallbackImage: '/assets/icons/broker-placeholder.webp',
  supportedFormats: ['webp', 'png'],
  sizes: [64, 128, 256]
};

/**
 * Get the correct asset base URL for the current environment
 */
export function getAssetBaseUrl(): string {
  // In production (Vercel), assets are served from the root
  // In development, they're served from the public directory
  return ASSET_CONFIG.baseUrl;
}

/**
 * Generate broker asset paths for different logo types and sizes
 */
export function getBrokerAssetPaths(brokerId: string): BrokerAssetPaths {
  const baseUrl = getAssetBaseUrl();
  
<<<<<<< HEAD
  // Special handling for broker IDs that have SVG files with "broker-" prefix
  const svgBrokerIds = ['24', '50', '67'];
  const filePrefix = svgBrokerIds.includes(brokerId) ? 'broker-' : '';
  const fileExtension = svgBrokerIds.includes(brokerId) ? 'svg' : 'webp';
  
  return {
    square: {
      small: `${baseUrl}/logos/square/${filePrefix}${brokerId}-64.${fileExtension}`,
      medium: `${baseUrl}/logos/square/${filePrefix}${brokerId}-128.${fileExtension}`,
      large: `${baseUrl}/logos/square/${filePrefix}${brokerId}-256.${fileExtension}`
    },
    horizontal: `${baseUrl}/logos/horizontal/${filePrefix}${brokerId}-horizontal.${fileExtension}`,
    favicon: `${baseUrl}/logos/favicon/${filePrefix}${brokerId}-favicon.${fileExtension}`
=======
  // For specific broker IDs that have SVG files, use SVG format
  const hasSvgFile = ['24', '50', '67'].includes(brokerId);
  const extension = hasSvgFile ? 'svg' : 'webp';
  
  return {
    square: {
      small: `${baseUrl}/logos/square/${brokerId}-64.${extension}`,
      medium: `${baseUrl}/logos/square/${brokerId}-128.${extension}`,
      large: `${baseUrl}/logos/square/${brokerId}-256.${extension}`
    },
    horizontal: `${baseUrl}/logos/horizontal/${brokerId}-horizontal.${extension}`,
    favicon: `${baseUrl}/logos/favicon/${brokerId}-favicon.${extension}`
>>>>>>> 01603659
  };
}

/**
 * Generate responsive image sources for different screen densities
 */
export function getResponsiveImageSources(brokerId: string, type: 'square' | 'horizontal' | 'favicon') {
  const paths = getBrokerAssetPaths(brokerId);
  
  switch (type) {
    case 'square':
      return {
        srcSet: `
          ${paths.square.small} 1x,
          ${paths.square.medium} 2x,
          ${paths.square.large} 3x
        `.trim(),
        src: paths.square.medium,
        sizes: '(max-width: 768px) 64px, (max-width: 1024px) 128px, 256px'
      };
    
    case 'horizontal':
      return {
        src: paths.horizontal,
        srcSet: `${paths.horizontal} 1x`
      };
    
    case 'favicon':
      return {
        src: paths.favicon,
        srcSet: `${paths.favicon} 1x`
      };
    
    default:
      return {
        src: ASSET_CONFIG.fallbackImage,
        srcSet: `${ASSET_CONFIG.fallbackImage} 1x`
      };
  }
}

/**
 * Check if an image exists and is loadable
 */
export async function checkImageExists(url: string): Promise<boolean> {
  try {
    const response = await fetch(url, { method: 'HEAD' });
    return response.ok;
  } catch {
    return false;
  }
}

/**
 * Validate that all critical assets are accessible
 */
export async function validateAssetAccessibility(): Promise<{
  success: boolean;
  errors: string[];
  warnings: string[];
}> {
  const errors: string[] = [];
  const warnings: string[] = [];
  
  // Test fallback image
  const fallbackExists = await checkImageExists(ASSET_CONFIG.fallbackImage);
  if (!fallbackExists) {
    errors.push(`Fallback image not accessible: ${ASSET_CONFIG.fallbackImage}`);
  }
  
  // Test placeholder icon
  const placeholderSvg = '/assets/icons/broker-placeholder.svg';
  const placeholderExists = await checkImageExists(placeholderSvg);
  if (!placeholderExists) {
    warnings.push(`Placeholder SVG not accessible: ${placeholderSvg}`);
  }
  
  // Test a sample broker asset path structure
  const sampleBrokerId = 'test-broker';
  const samplePaths = getBrokerAssetPaths(sampleBrokerId);
  
  // We don't expect these to exist, but we test the path structure
  const pathTests = [
    samplePaths.square.small,
    samplePaths.square.medium,
    samplePaths.square.large,
    samplePaths.horizontal,
    samplePaths.favicon
  ];
  
  // Validate path structure (should not contain double slashes, etc.)
  pathTests.forEach(path => {
    if (path.includes('//')) {
      errors.push(`Invalid path structure (double slashes): ${path}`);
    }
    if (!path.startsWith('/')) {
      errors.push(`Path should be absolute: ${path}`);
    }
  });
  
  return {
    success: errors.length === 0,
    errors,
    warnings
  };
}

/**
 * Get fallback image URL with format preference
 */
export function getFallbackImageUrl(brokerId: string, type: 'square' | 'horizontal' | 'favicon', format: 'webp' | 'png' | 'svg' = 'webp'): string {
  const baseUrl = getAssetBaseUrl();
  
  // For specific broker IDs that have SVG files, use SVG format
  const hasSvgFile = ['24', '50', '67'].includes(brokerId);
  const actualFormat = hasSvgFile ? 'svg' : format;
  
  switch (type) {
    case 'square':
      return `${baseUrl}/logos/square/${brokerId}-128.${actualFormat}`;
    case 'horizontal':
      return `${baseUrl}/logos/horizontal/${brokerId}-horizontal.${actualFormat}`;
    case 'favicon':
      return `${baseUrl}/logos/favicon/${brokerId}-favicon.${actualFormat}`;
    default:
      return ASSET_CONFIG.fallbackImage;
  }
}

/**
 * Preload critical broker images for performance
 */
export function preloadBrokerImages(brokerIds: string[], type: 'square' | 'horizontal' | 'favicon' = 'square') {
  brokerIds.forEach(brokerId => {
    const sources = getResponsiveImageSources(brokerId, type);
    
    // Create link element for preloading
    const link = document.createElement('link');
    link.rel = 'preload';
    link.as = 'image';
    link.href = sources.src;
    
    if (sources.srcSet) {
      link.setAttribute('imagesrcset', sources.srcSet);
    }
    
    document.head.appendChild(link);
  });
}

/**
 * Lazy loading intersection observer for broker images
 */
export function createImageLazyLoader(callback: (entries: IntersectionObserverEntry[]) => void) {
  const options = {
    root: null,
    rootMargin: '50px',
    threshold: 0.1
  };
  
  return new IntersectionObserver(callback, options);
}

/**
 * Optimize image loading with progressive enhancement
 */
export interface ImageLoadingOptions {
  brokerId: string;
  type: 'square' | 'horizontal' | 'favicon';
  size?: 'small' | 'medium' | 'large';
  lazy?: boolean;
  fallback?: string;
}

export function getOptimizedImageProps(options: ImageLoadingOptions) {
  const { brokerId, type, size = 'medium', lazy = true, fallback } = options;
  const sources = getResponsiveImageSources(brokerId, type);
  const fallbackUrl = fallback || getFallbackImageUrl(brokerId, type, 'png');
  
  return {
    src: sources.src,
    srcSet: sources.srcSet,
    sizes: sources.sizes,
    loading: lazy ? 'lazy' as const : 'eager' as const,
    onError: (e: React.SyntheticEvent<HTMLImageElement>) => {
      const img = e.currentTarget;
      if (img.src !== fallbackUrl) {
        img.src = fallbackUrl;
      }
    },
    alt: `${brokerId} logo`,
    decoding: 'async' as const
  };
}<|MERGE_RESOLUTION|>--- conflicted
+++ resolved
@@ -45,7 +45,6 @@
 export function getBrokerAssetPaths(brokerId: string): BrokerAssetPaths {
   const baseUrl = getAssetBaseUrl();
   
-<<<<<<< HEAD
   // Special handling for broker IDs that have SVG files with "broker-" prefix
   const svgBrokerIds = ['24', '50', '67'];
   const filePrefix = svgBrokerIds.includes(brokerId) ? 'broker-' : '';
@@ -59,20 +58,6 @@
     },
     horizontal: `${baseUrl}/logos/horizontal/${filePrefix}${brokerId}-horizontal.${fileExtension}`,
     favicon: `${baseUrl}/logos/favicon/${filePrefix}${brokerId}-favicon.${fileExtension}`
-=======
-  // For specific broker IDs that have SVG files, use SVG format
-  const hasSvgFile = ['24', '50', '67'].includes(brokerId);
-  const extension = hasSvgFile ? 'svg' : 'webp';
-  
-  return {
-    square: {
-      small: `${baseUrl}/logos/square/${brokerId}-64.${extension}`,
-      medium: `${baseUrl}/logos/square/${brokerId}-128.${extension}`,
-      large: `${baseUrl}/logos/square/${brokerId}-256.${extension}`
-    },
-    horizontal: `${baseUrl}/logos/horizontal/${brokerId}-horizontal.${extension}`,
-    favicon: `${baseUrl}/logos/favicon/${brokerId}-favicon.${extension}`
->>>>>>> 01603659
   };
 }
 
