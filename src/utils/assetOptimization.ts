/**
 * Asset optimization utilities for broker resources
 * Handles image loading, fallbacks, and performance optimization
 */

export interface AssetConfig {
  baseUrl: string;
  fallbackImage: string;
  supportedFormats: string[];
  sizes: number[];
}

export interface BrokerAssetPaths {
  square: {
    small: string;
    medium: string;
    large: string;
  };
  horizontal: string;
  favicon: string;
}

/**
 * Default asset configuration
 */
export const ASSET_CONFIG: AssetConfig = {
  baseUrl: '/assets/brokers',
  fallbackImage: '/assets/brokers/logos/fallback/broker-placeholder-128.svg',
  supportedFormats: ['webp', 'png', 'svg'],
  sizes: [64, 128, 256]
};

/**
 * Get the correct asset base URL for the current environment
 */
export function getAssetBaseUrl(): string {
  // In production (Vercel), assets are served from the root
  // In development, they're served from the public directory
  return ASSET_CONFIG.baseUrl;
}

/**
 * Generate broker asset paths for different logo types and sizes
 * Updated to handle SVG files for specific broker IDs
 */
export function getBrokerAssetPaths(brokerId: string): BrokerAssetPaths {
  const baseUrl = getAssetBaseUrl();
  
<<<<<<< HEAD
  // For specific broker IDs that have SVG files, use SVG format and correct naming
  const hasSvgFile = ['24', '50', '67'].includes(brokerId);
  const extension = hasSvgFile ? 'svg' : 'webp';
  const filePrefix = hasSvgFile ? 'broker-' : '';
  
  return {
    square: {
      small: `${baseUrl}/logos/square/${filePrefix}${brokerId}-64.${extension}`,
      medium: `${baseUrl}/logos/square/${filePrefix}${brokerId}-128.${extension}`,
      large: `${baseUrl}/logos/square/${filePrefix}${brokerId}-256.${extension}`
    },
    horizontal: `${baseUrl}/logos/horizontal/${filePrefix}${brokerId}-horizontal.${extension}`,
    favicon: `${baseUrl}/logos/favicon/${filePrefix}${brokerId}-favicon.${extension}`
=======
  // Special handling for broker IDs that have SVG files with "broker-" prefix
  const svgBrokerIds = ['24', '50', '67'];
  const filePrefix = svgBrokerIds.includes(brokerId) ? 'broker-' : '';
  const fileExtension = svgBrokerIds.includes(brokerId) ? 'svg' : 'webp';
  
  return {
    square: {
      small: `${baseUrl}/logos/square/${filePrefix}${brokerId}-64.${fileExtension}`,
      medium: `${baseUrl}/logos/square/${filePrefix}${brokerId}-128.${fileExtension}`,
      large: `${baseUrl}/logos/square/${filePrefix}${brokerId}-256.${fileExtension}`
    },
    horizontal: `${baseUrl}/logos/horizontal/${filePrefix}${brokerId}-horizontal.${fileExtension}`,
    favicon: `${baseUrl}/logos/favicon/${filePrefix}${brokerId}-favicon.${fileExtension}`
>>>>>>> 84e0449b
  };
}

/**
 * Generate responsive image sources for different screen densities
 */
export function getResponsiveImageSources(brokerId: string, type: 'square' | 'horizontal' | 'favicon') {
  const paths = getBrokerAssetPaths(brokerId);
  
  switch (type) {
    case 'square':
      return {
        srcSet: `
          ${paths.square.small} 1x,
          ${paths.square.medium} 2x,
          ${paths.square.large} 3x
        `.trim(),
        src: paths.square.medium,
        sizes: '(max-width: 768px) 64px, (max-width: 1024px) 128px, 256px'
      };
    
    case 'horizontal':
      return {
        src: paths.horizontal,
        srcSet: `${paths.horizontal} 1x`
      };
    
    case 'favicon':
      return {
        src: paths.favicon,
        srcSet: `${paths.favicon} 1x`
      };
    
    default:
      return {
        src: ASSET_CONFIG.fallbackImage,
        srcSet: `${ASSET_CONFIG.fallbackImage} 1x`
      };
  }
}

/**
 * Check if an image exists and is loadable
 */
export async function checkImageExists(url: string): Promise<boolean> {
  try {
    const response = await fetch(url, { method: 'HEAD' });
    return response.ok;
  } catch {
    return false;
  }
}

/**
 * Validate that all critical assets are accessible
 */
export async function validateAssetAccessibility(): Promise<{
  success: boolean;
  errors: string[];
  warnings: string[];
}> {
  const errors: string[] = [];
  const warnings: string[] = [];
  
  // Test fallback image
  const fallbackExists = await checkImageExists(ASSET_CONFIG.fallbackImage);
  if (!fallbackExists) {
    errors.push(`Fallback image not accessible: ${ASSET_CONFIG.fallbackImage}`);
  }
  
  // Test placeholder icon
  const placeholderSvg = '/assets/brokers/logos/fallback/broker-placeholder-128.svg';
  const placeholderExists = await checkImageExists(placeholderSvg);
  if (!placeholderExists) {
    warnings.push(`Placeholder SVG not accessible: ${placeholderSvg}`);
  }
  
  // Test a sample broker asset path structure
  const sampleBrokerId = 'test-broker';
  const samplePaths = getBrokerAssetPaths(sampleBrokerId);
  
  // We don't expect these to exist, but we test the path structure
  const pathTests = [
    samplePaths.square.small,
    samplePaths.square.medium,
    samplePaths.square.large,
    samplePaths.horizontal,
    samplePaths.favicon
  ];
  
  // Validate path structure (should not contain double slashes, etc.)
  pathTests.forEach(path => {
    if (path.includes('//')) {
      errors.push(`Invalid path structure (double slashes): ${path}`);
    }
    if (!path.startsWith('/')) {
      errors.push(`Path should be absolute: ${path}`);
    }
  });
  
  return {
    success: errors.length === 0,
    errors,
    warnings
  };
}

/**
 * Get fallback image URL with format preference
 */
export function getFallbackImageUrl(brokerId: string, type: 'square' | 'horizontal' | 'favicon', format: 'webp' | 'png' | 'svg' = 'webp'): string {
  const baseUrl = getAssetBaseUrl();
  
  // For specific broker IDs that have SVG files, use SVG format and correct naming
  const hasSvgFile = ['24', '50', '67'].includes(brokerId);
  const actualFormat = hasSvgFile ? 'svg' : format;
  const filePrefix = hasSvgFile ? 'broker-' : '';
  
  switch (type) {
    case 'square':
      return `${baseUrl}/logos/square/${filePrefix}${brokerId}-128.${actualFormat}`;
    case 'horizontal':
      return `${baseUrl}/logos/horizontal/${filePrefix}${brokerId}-horizontal.${actualFormat}`;
    case 'favicon':
      return `${baseUrl}/logos/favicon/${filePrefix}${brokerId}-favicon.${actualFormat}`;
    default:
      return ASSET_CONFIG.fallbackImage;
  }
}

/**
 * Preload critical broker images for performance
 */
export function preloadBrokerImages(brokerIds: string[], type: 'square' | 'horizontal' | 'favicon' = 'square') {
  brokerIds.forEach(brokerId => {
    const sources = getResponsiveImageSources(brokerId, type);
    
    // Create link element for preloading
    const link = document.createElement('link');
    link.rel = 'preload';
    link.as = 'image';
    link.href = sources.src;
    
    if (sources.srcSet) {
      link.setAttribute('imagesrcset', sources.srcSet);
    }
    
    document.head.appendChild(link);
  });
}

/**
 * Lazy loading intersection observer for broker images
 */
export function createImageLazyLoader(callback: (entries: IntersectionObserverEntry[]) => void) {
  const options = {
    root: null,
    rootMargin: '50px',
    threshold: 0.1
  };
  
  return new IntersectionObserver(callback, options);
}

/**
 * Optimize image loading with progressive enhancement
 */
export interface ImageLoadingOptions {
  brokerId: string;
  type: 'square' | 'horizontal' | 'favicon';
  size?: 'small' | 'medium' | 'large';
  lazy?: boolean;
  fallback?: string;
}

export function getOptimizedImageProps(options: ImageLoadingOptions) {
  const { brokerId, type, size = 'medium', lazy = true, fallback } = options;
  const sources = getResponsiveImageSources(brokerId, type);
  const fallbackUrl = fallback || getFallbackImageUrl(brokerId, type, 'png');
  
  return {
    src: sources.src,
    srcSet: sources.srcSet,
    sizes: sources.sizes,
    loading: lazy ? 'lazy' as const : 'eager' as const,
    onError: (e: React.SyntheticEvent<HTMLImageElement>) => {
      const img = e.currentTarget;
      if (img.src !== fallbackUrl) {
        img.src = fallbackUrl;
      }
    },
    alt: `${brokerId} logo`,
    decoding: 'async' as const
  };
}<|MERGE_RESOLUTION|>--- conflicted
+++ resolved
@@ -46,21 +46,6 @@
 export function getBrokerAssetPaths(brokerId: string): BrokerAssetPaths {
   const baseUrl = getAssetBaseUrl();
   
-<<<<<<< HEAD
-  // For specific broker IDs that have SVG files, use SVG format and correct naming
-  const hasSvgFile = ['24', '50', '67'].includes(brokerId);
-  const extension = hasSvgFile ? 'svg' : 'webp';
-  const filePrefix = hasSvgFile ? 'broker-' : '';
-  
-  return {
-    square: {
-      small: `${baseUrl}/logos/square/${filePrefix}${brokerId}-64.${extension}`,
-      medium: `${baseUrl}/logos/square/${filePrefix}${brokerId}-128.${extension}`,
-      large: `${baseUrl}/logos/square/${filePrefix}${brokerId}-256.${extension}`
-    },
-    horizontal: `${baseUrl}/logos/horizontal/${filePrefix}${brokerId}-horizontal.${extension}`,
-    favicon: `${baseUrl}/logos/favicon/${filePrefix}${brokerId}-favicon.${extension}`
-=======
   // Special handling for broker IDs that have SVG files with "broker-" prefix
   const svgBrokerIds = ['24', '50', '67'];
   const filePrefix = svgBrokerIds.includes(brokerId) ? 'broker-' : '';
@@ -74,7 +59,6 @@
     },
     horizontal: `${baseUrl}/logos/horizontal/${filePrefix}${brokerId}-horizontal.${fileExtension}`,
     favicon: `${baseUrl}/logos/favicon/${filePrefix}${brokerId}-favicon.${fileExtension}`
->>>>>>> 84e0449b
   };
 }
 
